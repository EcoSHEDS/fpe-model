--- conflicted
+++ resolved
@@ -2,11 +2,11 @@
 *.pth
 *.csv
 data/
-<<<<<<< HEAD
 results/
 __pycache__/
 *.pyc
 .ipynb_checkpoints
+
 .env.local
 .Rproj.user
 r/.Rhistory
@@ -15,61 +15,4 @@
 r/qmd/*.md
 r/qmd/*.rmarkdown
 r/qmd/*_files/
-r/notes/*/*
-=======
-.ipynb_checkpoints
-.Rproj.user
-
-# History files
-.Rhistory
-.Rapp.history
-
-# Session Data files
-.RData
-.RDataTmp
-
-# User-specific files
-.Ruserdata
-
-# Example code in package build process
-*-Ex.R
-
-# Output files from R CMD build
-/*.tar.gz
-
-# Output files from R CMD check
-/*.Rcheck/
-
-# RStudio files
-.Rproj.user/
-
-# produced vignettes
-vignettes/*.html
-vignettes/*.pdf
-
-# OAuth2 token, see https://github.com/hadley/httr/releases/tag/v0.3
-.httr-oauth
-
-# knitr and R markdown default cache directories
-*_cache/
-/cache/
-
-# Temporary files created by R markdown
-*.utf8.md
-*.knit.md
-
-# R Environment Variables
-.Renviron
-
-# pkgdown site
-docs/
-
-# translation temp files
-po/*~
-
-# RStudio Connect folder
-rsconnect/
-
-# .env
-.env*.local
->>>>>>> a64ae65e
+r/notes/*/*